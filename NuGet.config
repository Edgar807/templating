--- conflicted
+++ resolved
@@ -4,13 +4,9 @@
     <clear />
     <!--Begin: Package sources managed by Dependency Flow automation. Do not edit the sources below.-->
     <!--  Begin: Package sources from dotnet-runtime -->
-<<<<<<< HEAD
-    <add key="darc-int-dotnet-runtime-22095cd" value="https://pkgs.dev.azure.com/dnceng/internal/_packaging/darc-int-dotnet-runtime-22095cd4/nuget/v3/index.json" />
-=======
     <add key="darc-int-dotnet-runtime-70ae3df-2" value="https://pkgs.dev.azure.com/dnceng/internal/_packaging/darc-int-dotnet-runtime-70ae3df4-2/nuget/v3/index.json" />
     <add key="darc-int-dotnet-runtime-70ae3df-1" value="https://pkgs.dev.azure.com/dnceng/internal/_packaging/darc-int-dotnet-runtime-70ae3df4-1/nuget/v3/index.json" />
     <add key="darc-int-dotnet-runtime-70ae3df" value="https://pkgs.dev.azure.com/dnceng/internal/_packaging/darc-int-dotnet-runtime-70ae3df4/nuget/v3/index.json" />
->>>>>>> 4e135729
     <!--  End: Package sources from dotnet-runtime -->
     <!--End: Package sources managed by Dependency Flow automation. Do not edit the sources above.-->
     <add key="dotnet-eng" value="https://pkgs.dev.azure.com/dnceng/public/_packaging/dotnet-eng/nuget/v3/index.json" />
@@ -25,13 +21,9 @@
   <disabledPackageSources>
     <!--Begin: Package sources managed by Dependency Flow automation. Do not edit the sources below.-->
     <!--  Begin: Package sources from dotnet-runtime -->
-<<<<<<< HEAD
-    <add key="darc-int-dotnet-runtime-22095cd" value="true" />
-=======
     <add key="darc-int-dotnet-runtime-70ae3df" value="true" />
     <add key="darc-int-dotnet-runtime-70ae3df-1" value="true" />
     <add key="darc-int-dotnet-runtime-70ae3df-2" value="true" />
->>>>>>> 4e135729
     <!--  End: Package sources from dotnet-runtime -->
     <!--End: Package sources managed by Dependency Flow automation. Do not edit the sources above.-->
   </disabledPackageSources>
