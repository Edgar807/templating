<?xml version="1.0" encoding="utf-8"?>
<configuration>
  <packageSources>
    <clear />
    <!--Begin: Package sources managed by Dependency Flow automation. Do not edit the sources below.-->
    <!--  Begin: Package sources from dotnet-runtime -->
    <add key="darc-int-dotnet-runtime-2aade6b" value="https://pkgs.dev.azure.com/dnceng/internal/_packaging/darc-int-dotnet-runtime-2aade6be/nuget/v3/index.json" />
    <add key="darc-int-dotnet-runtime-2aade6b-5" value="https://pkgs.dev.azure.com/dnceng/internal/_packaging/darc-int-dotnet-runtime-2aade6be-5/nuget/v3/index.json" />
    <add key="darc-int-dotnet-runtime-2aade6b-3" value="https://pkgs.dev.azure.com/dnceng/internal/_packaging/darc-int-dotnet-runtime-2aade6be-3/nuget/v3/index.json" />
    <add key="darc-int-dotnet-runtime-2aade6b-2" value="https://pkgs.dev.azure.com/dnceng/internal/_packaging/darc-int-dotnet-runtime-2aade6be-2/nuget/v3/index.json" />
    <add key="darc-int-dotnet-runtime-2aade6b-1" value="https://pkgs.dev.azure.com/dnceng/internal/_packaging/darc-int-dotnet-runtime-2aade6be-1/nuget/v3/index.json" />
    <!--  End: Package sources from dotnet-runtime -->
    <!--End: Package sources managed by Dependency Flow automation. Do not edit the sources above.-->
    <add key="dotnet-eng" value="https://pkgs.dev.azure.com/dnceng/public/_packaging/dotnet-eng/nuget/v3/index.json" />
    <add key="dotnet-tools" value="https://pkgs.dev.azure.com/dnceng/public/_packaging/dotnet-tools/nuget/v3/index.json" />
    <add key="dotnet8" value="https://pkgs.dev.azure.com/dnceng/public/_packaging/dotnet8/nuget/v3/index.json" />
    <add key="dotnet8-transport" value="https://pkgs.dev.azure.com/dnceng/public/_packaging/dotnet8-transport/nuget/v3/index.json" />
    <add key="dotnet6" value="https://pkgs.dev.azure.com/dnceng/public/_packaging/dotnet6/nuget/v3/index.json" />
    <add key="dotnet6-transport" value="https://pkgs.dev.azure.com/dnceng/public/_packaging/dotnet6-transport/nuget/v3/index.json" />
    <add key="nugetbuild" value="https://pkgs.dev.azure.com/dnceng/public/_packaging/nuget-build/nuget/v3/index.json" />
    <add key="dotnet-public" value="https://pkgs.dev.azure.com/dnceng/public/_packaging/dotnet-public/nuget/v3/index.json" />
    <add key="dotnet-libraries" value="https://pkgs.dev.azure.com/dnceng/public/_packaging/dotnet-libraries/nuget/v3/index.json" />
  </packageSources>
<<<<<<< HEAD
  <disabledPackageSources>
    <!--Begin: Package sources managed by Dependency Flow automation. Do not edit the sources below.-->
    <!--  Begin: Package sources from dotnet-runtime -->
    <add key="darc-int-dotnet-runtime-2aade6b-1" value="true" />
    <add key="darc-int-dotnet-runtime-2aade6b-2" value="true" />
    <add key="darc-int-dotnet-runtime-2aade6b-3" value="true" />
    <add key="darc-int-dotnet-runtime-2aade6b-5" value="true" />
    <add key="darc-int-dotnet-runtime-2aade6b" value="true" />
    <!--  End: Package sources from dotnet-runtime -->
    <!--End: Package sources managed by Dependency Flow automation. Do not edit the sources above.-->
  </disabledPackageSources>
=======
  <disabledPackageSources />
>>>>>>> af1d3bd2
</configuration><|MERGE_RESOLUTION|>--- conflicted
+++ resolved
@@ -21,19 +21,5 @@
     <add key="dotnet-public" value="https://pkgs.dev.azure.com/dnceng/public/_packaging/dotnet-public/nuget/v3/index.json" />
     <add key="dotnet-libraries" value="https://pkgs.dev.azure.com/dnceng/public/_packaging/dotnet-libraries/nuget/v3/index.json" />
   </packageSources>
-<<<<<<< HEAD
-  <disabledPackageSources>
-    <!--Begin: Package sources managed by Dependency Flow automation. Do not edit the sources below.-->
-    <!--  Begin: Package sources from dotnet-runtime -->
-    <add key="darc-int-dotnet-runtime-2aade6b-1" value="true" />
-    <add key="darc-int-dotnet-runtime-2aade6b-2" value="true" />
-    <add key="darc-int-dotnet-runtime-2aade6b-3" value="true" />
-    <add key="darc-int-dotnet-runtime-2aade6b-5" value="true" />
-    <add key="darc-int-dotnet-runtime-2aade6b" value="true" />
-    <!--  End: Package sources from dotnet-runtime -->
-    <!--End: Package sources managed by Dependency Flow automation. Do not edit the sources above.-->
-  </disabledPackageSources>
-=======
   <disabledPackageSources />
->>>>>>> af1d3bd2
 </configuration>