using System;
using System.Collections.Generic;
using System.Linq;
using System.Threading.Tasks;
using Microsoft.TemplateEngine.Abstractions;
using Microsoft.TemplateEngine.Cli.CommandParsing;
using Microsoft.TemplateEngine.Cli.TemplateSearch;
using Microsoft.TemplateEngine.Cli.UnitTests.CliMocks;
using Microsoft.TemplateEngine.Cli.UnitTests.TemplateResolutionTests;
using Microsoft.TemplateEngine.Edge.Settings;
using Microsoft.TemplateEngine.Mocks;
using Microsoft.TemplateEngine.TestHelper;
using Microsoft.TemplateSearch.Common;
using Xunit;

namespace Microsoft.TemplateEngine.Cli.UnitTests
{
    public class TemplateSearchCacheTests : TestBase
    {
        private static readonly string DefaultLanguage = "C#";

        [Fact(DisplayName = nameof(CacheSearchNameMatchTest))]
        public async Task CacheSearchNameMatchTest()
        {
            TemplateDiscoveryMetadata mockTemplateDiscoveryMetadata = SetupDiscoveryMetadata(false);
            MockCliNuGetMetadataSearchSource.SetupMockData(mockTemplateDiscoveryMetadata);
            EngineEnvironmentSettings.SettingsLoader.Components.Register(typeof(MockCliNuGetMetadataSearchSource));

            INewCommandInput commandInput = new MockNewCommandInput("foo");

            TemplateSearchCoordinator searchCoordinator = CliTemplateSearchCoordinatorFactory.CreateCliTemplateSearchCoordinator(EngineEnvironmentSettings, commandInput, DefaultLanguage);
            SearchResults searchResults = await searchCoordinator.SearchAsync();

            Assert.True(searchResults.AnySources);
            Assert.Equal(1, searchResults.MatchesBySource.Count);
            Assert.Equal(2, searchResults.MatchesBySource[0].PacksWithMatches.Count);
            Assert.Single(searchResults.MatchesBySource[0].PacksWithMatches[_packOneInfo].TemplateMatches.Where(t => string.Equals(t.Info.Name, _fooOneTemplate.Name)));
            Assert.Single(searchResults.MatchesBySource[0].PacksWithMatches[_packTwoInfo].TemplateMatches.Where(t => string.Equals(t.Info.Name, _fooTwoTemplate.Name)));
        }

        // check that the symbol name-value correctly matches.
        // The _fooOneTemplate is a non-match because of a framework choice param value mismatch.
        // But the _fooTwoTemplate matches because the framework choice is valid for that template.
        [Fact(DisplayName = nameof(CacheSearchCliSymbolNameFilterTest))]
        public async Task CacheSearchCliSymbolNameFilterTest()
        {
            TemplateDiscoveryMetadata mockTemplateDiscoveryMetadata = SetupDiscoveryMetadata(true);
            MockCliNuGetMetadataSearchSource.SetupMockData(mockTemplateDiscoveryMetadata);
            EngineEnvironmentSettings.SettingsLoader.Components.Register(typeof(MockCliNuGetMetadataSearchSource));

            INewCommandInput commandInput = new MockNewCommandInput("foo").WithTemplateOption("framework", "netcoreapp2.0");

            TemplateSearchCoordinator searchCoordinator = CliTemplateSearchCoordinatorFactory.CreateCliTemplateSearchCoordinator(EngineEnvironmentSettings, commandInput, DefaultLanguage);
            SearchResults searchResults = await searchCoordinator.SearchAsync();

            Assert.True(searchResults.AnySources);
            Assert.Equal(1, searchResults.MatchesBySource.Count);
            Assert.Equal(1, searchResults.MatchesBySource[0].PacksWithMatches.Count);
            Assert.Single(searchResults.MatchesBySource[0].PacksWithMatches[_packTwoInfo].TemplateMatches.Where(t => string.Equals(t.Info.Name, _fooTwoTemplate.Name)));

            INewCommandInput shortNameCommandInput = new MockNewCommandInput("foo").WithTemplateOption("f", "netcoreapp2.0");

            TemplateSearchCoordinator shortNameSearchCoordinator = CliTemplateSearchCoordinatorFactory.CreateCliTemplateSearchCoordinator(EngineEnvironmentSettings, shortNameCommandInput, DefaultLanguage);
            SearchResults shortNameSearchResults = await searchCoordinator.SearchAsync();

            Assert.True(shortNameSearchResults.AnySources);
            Assert.Equal(1, shortNameSearchResults.MatchesBySource.Count);
            Assert.Equal(1, shortNameSearchResults.MatchesBySource[0].PacksWithMatches.Count);
            Assert.Single(shortNameSearchResults.MatchesBySource[0].PacksWithMatches[_packTwoInfo].TemplateMatches.Where(t => string.Equals(t.Info.Name, _fooTwoTemplate.Name)));
        }

        // test that an invalid symbol makes the search be a non-match
        [Fact(DisplayName = nameof(CacheSearchCliSymbolNameMismatchFilterTest))]
        public async Task CacheSearchCliSymbolNameMismatchFilterTest()
        {
            TemplateDiscoveryMetadata mockTemplateDiscoveryMetadata = SetupDiscoveryMetadata(true);
            MockCliNuGetMetadataSearchSource.SetupMockData(mockTemplateDiscoveryMetadata);
            EngineEnvironmentSettings.SettingsLoader.Components.Register(typeof(MockCliNuGetMetadataSearchSource));

            // "tfm" is not a vaild symbol for the "foo" template. So it should not match.
            INewCommandInput commandInput = new MockNewCommandInput("foo").WithTemplateOption("tfm", "netcoreapp2.0");

            TemplateSearchCoordinator searchCoordinator = CliTemplateSearchCoordinatorFactory.CreateCliTemplateSearchCoordinator(EngineEnvironmentSettings, commandInput, DefaultLanguage);
            SearchResults searchResults = await searchCoordinator.SearchAsync();

            Assert.True(searchResults.AnySources);
            Assert.Equal(0, searchResults.MatchesBySource.Count);
        }

        // Tests that the input language causes the correct match filtering.
        [Fact(DisplayName = nameof(CacheSearchLanguageFilterTest))]
        public async Task CacheSearchLanguageFilterTest()
        {
            TemplateDiscoveryMetadata mockTemplateDiscoveryMetadata = SetupDiscoveryMetadata(false);
            MockCliNuGetMetadataSearchSource.SetupMockData(mockTemplateDiscoveryMetadata);
            EngineEnvironmentSettings.SettingsLoader.Components.Register(typeof(MockCliNuGetMetadataSearchSource));

            Dictionary<string, string> rawCommandInputs = new Dictionary<string, string>();
            MockNewCommandInput commandInput = new MockNewCommandInput("bar", "F#");

            TemplateSearchCoordinator searchCoordinator = CliTemplateSearchCoordinatorFactory.CreateCliTemplateSearchCoordinator(EngineEnvironmentSettings, commandInput, DefaultLanguage);
            SearchResults searchResults = await searchCoordinator.SearchAsync();

            Assert.True(searchResults.AnySources);
            Assert.Equal(1, searchResults.MatchesBySource.Count);
            Assert.Equal(1, searchResults.MatchesBySource[0].PacksWithMatches.Count);
            Assert.Single(searchResults.MatchesBySource[0].PacksWithMatches[_packThreeInfo].TemplateMatches.Where(t => string.Equals(t.Info.Name, _barFSharpTemplate.Name)));
        }

        [Theory(DisplayName = nameof(CacheSearchAuthorFilterTest))]
        [InlineData("", "test", 1)]
        [InlineData("foo", "test", 1)]
        [InlineData("", "Wrong", 0)]
        public async Task CacheSearchAuthorFilterTest(string commandTemplate, string commandAuthor, int matchCount)
        {
            TemplateDiscoveryMetadata mockTemplateDiscoveryMetadata = SetupDiscoveryMetadata(false);
            MockCliNuGetMetadataSearchSource.SetupMockData(mockTemplateDiscoveryMetadata);
            EngineEnvironmentSettings.SettingsLoader.Components.Register(typeof(MockCliNuGetMetadataSearchSource));

            MockNewCommandInput commandInput = new MockNewCommandInput(commandTemplate).WithCommandOption("--author", commandAuthor);

            TemplateSearchCoordinator searchCoordinator = CliTemplateSearchCoordinatorFactory.CreateCliTemplateSearchCoordinator(EngineEnvironmentSettings, commandInput, DefaultLanguage);
            SearchResults searchResults = await searchCoordinator.SearchAsync();

            Assert.True(searchResults.AnySources);
            if (matchCount == 0)
            {
                Assert.Equal(0, searchResults.MatchesBySource.Count);
            }
            else
            {
                Assert.Equal(1, searchResults.MatchesBySource.Count);
                Assert.Equal(matchCount, searchResults.MatchesBySource[0].PacksWithMatches.Count);
            }
        }

        [Theory(DisplayName = nameof(CacheSearchTypeFilterTest))]
        [InlineData("", "project", 1)]
        [InlineData("foo", "project", 1)]
        [InlineData("", "Wrong", 0)]
        public async Task CacheSearchTypeFilterTest(string commandTemplate, string commandType, int matchCount)
        {
            TemplateDiscoveryMetadata mockTemplateDiscoveryMetadata = SetupDiscoveryMetadata(false);
            MockCliNuGetMetadataSearchSource.SetupMockData(mockTemplateDiscoveryMetadata);
            EngineEnvironmentSettings.SettingsLoader.Components.Register(typeof(MockCliNuGetMetadataSearchSource));

            MockNewCommandInput commandInput = new MockNewCommandInput(commandTemplate, type: commandType);

            TemplateSearchCoordinator searchCoordinator = CliTemplateSearchCoordinatorFactory.CreateCliTemplateSearchCoordinator(EngineEnvironmentSettings, commandInput, DefaultLanguage);
            SearchResults searchResults = await searchCoordinator.SearchAsync();

            Assert.True(searchResults.AnySources);
            if (matchCount == 0)
            {
<<<<<<< HEAD
                {
                    "Framework", ResolutionTestHelper.CreateTestCacheTag(new List<string>() { "netcoreapp2.0", "netcoreapp2.1", "netcoreapp3.1" })
                },
                {
                    "language", ResolutionTestHelper.CreateTestCacheTag(new List<string>() { "C#" })
                }
            },
            CacheParameters = new Dictionary<string, ICacheParameter>()
        };
=======
                Assert.Equal(0, searchResults.MatchesBySource.Count);
            }
            else
            {
                Assert.Equal(1, searchResults.MatchesBySource.Count);
                Assert.Equal(matchCount, searchResults.MatchesBySource[0].PacksWithMatches.Count);
            }
        }
>>>>>>> fba0000e

        [Theory(DisplayName = nameof(CacheSearchPackageFilterTest))]
        [InlineData("", "Three", 1, 2)]
        [InlineData("barC", "Three", 1, 1)]
        [InlineData("foo", "Three", 0, 0)]
        [InlineData("", "Wrong", 0, 0)]
        public async Task CacheSearchPackageFilterTest(string commandTemplate, string commandPackage, int packMatchCount, int templateMatchCount)
        {
            TemplateDiscoveryMetadata mockTemplateDiscoveryMetadata = SetupDiscoveryMetadata(false);
            MockCliNuGetMetadataSearchSource.SetupMockData(mockTemplateDiscoveryMetadata);
            EngineEnvironmentSettings.SettingsLoader.Components.Register(typeof(MockCliNuGetMetadataSearchSource));

            MockNewCommandInput commandInput = new MockNewCommandInput(commandTemplate).WithCommandOption("--package", commandPackage);

            TemplateSearchCoordinator searchCoordinator = CliTemplateSearchCoordinatorFactory.CreateCliTemplateSearchCoordinator(EngineEnvironmentSettings, commandInput, DefaultLanguage);
            SearchResults searchResults = await searchCoordinator.SearchAsync();

            Assert.True(searchResults.AnySources);
            if (packMatchCount == 0)
            {
                Assert.Equal(0, searchResults.MatchesBySource.Count);
            }
            else
            {
                Assert.Equal(1, searchResults.MatchesBySource.Count);
                Assert.Equal(packMatchCount, searchResults.MatchesBySource[0].PacksWithMatches.Count);
                Assert.Equal(templateMatchCount, searchResults.MatchesBySource[0].PacksWithMatches[_packThreeInfo].TemplateMatches.Count);
            }
        }

        [Fact(DisplayName = nameof(CacheSearchLanguageMismatchFilterTest))]
        public async Task CacheSearchLanguageMismatchFilterTest()
        {
            TemplateDiscoveryMetadata mockTemplateDiscoveryMetadata = SetupDiscoveryMetadata(false);
            MockCliNuGetMetadataSearchSource.SetupMockData(mockTemplateDiscoveryMetadata);
            EngineEnvironmentSettings.SettingsLoader.Components.Register(typeof(MockCliNuGetMetadataSearchSource));

            MockNewCommandInput commandInput = new MockNewCommandInput("bar", "VB");

            TemplateSearchCoordinator searchCoordinator = CliTemplateSearchCoordinatorFactory.CreateCliTemplateSearchCoordinator(EngineEnvironmentSettings, commandInput, DefaultLanguage);
            SearchResults searchResults = await searchCoordinator.SearchAsync();

            Assert.True(searchResults.AnySources);
            Assert.Equal(0, searchResults.MatchesBySource.Count);
        }

        private static readonly PackInfo _packOneInfo = new PackInfo("PackOne", "1.0.0");
        private static readonly PackInfo _packTwoInfo = new PackInfo("PackTwo", "1.6.0");
        private static readonly PackInfo _packThreeInfo = new PackInfo("PackThree", "2.1");

        private static readonly ITemplateInfo _fooOneTemplate =
            new MockTemplateInfo("foo1", name: "MockFooTemplateOne", identity: "Mock.Foo.1", groupIdentity: "Mock.Foo", author: "TestAuthor")
                .WithDescription("Mock Foo template one")
                .WithTag("Framework", "netcoreapp3.0", "netcoreapp3.1")
                .WithTag("language", "C#")
                .WithTag("type", "project");

        private static readonly ITemplateInfo _fooTwoTemplate =
            new MockTemplateInfo("foo2", name: "MockFooTemplateTwo", identity: "Mock.Foo.2", groupIdentity: "Mock.Foo")
                .WithDescription("Mock Foo template two")
                .WithTag("Framework", "netcoreapp2.0", "netcoreapp2.1", "netcoreapp3.1")
                .WithTag("language", "C#");


        private static readonly ITemplateInfo _barCSharpTemplate =
            new MockTemplateInfo("barC", name: "MockBarCsharpTemplate", identity: "Mock.Bar.1.Csharp", groupIdentity: "Mock.Bar")
                .WithDescription("Mock Bar CSharp template")
                .WithTag("language", "C#");

        private static readonly ITemplateInfo _barFSharpTemplate =
            new MockTemplateInfo("barF", name: "MockBarFSharpTemplate", identity: "Mock.Bar.1.FSharp", groupIdentity: "Mock.Bar")
                .WithDescription("Mock Bar FSharp template")
                .WithTag("language", "F#");

        private static TemplateDiscoveryMetadata SetupDiscoveryMetadata(bool includehostData = false)
        {
            const string version = "1.0.0.0";

            List<ITemplateInfo> templateCache = new List<ITemplateInfo>();

            templateCache.Add(_fooOneTemplate);
            templateCache.Add(_fooTwoTemplate);
            templateCache.Add(_barCSharpTemplate);
            templateCache.Add(_barFSharpTemplate);

            Dictionary<string, PackToTemplateEntry> packToTemplateMap = new Dictionary<string, PackToTemplateEntry>();

            List<TemplateIdentificationEntry> packOneTemplateInfo = new List<TemplateIdentificationEntry>()
            {
                new TemplateIdentificationEntry(_fooOneTemplate.Identity, _fooOneTemplate.GroupIdentity)
            };
            packToTemplateMap[_packOneInfo.Name] = new PackToTemplateEntry(_packOneInfo.Version, packOneTemplateInfo);

            List<TemplateIdentificationEntry> packTwoTemplateInfo = new List<TemplateIdentificationEntry>()
            {
                new TemplateIdentificationEntry(_fooTwoTemplate.Identity, _fooTwoTemplate.GroupIdentity)
            };
            packToTemplateMap[_packTwoInfo.Name] = new PackToTemplateEntry(_packTwoInfo.Version, packTwoTemplateInfo);

            List<TemplateIdentificationEntry> packThreeTemplateInfo = new List<TemplateIdentificationEntry>()
            {
                new TemplateIdentificationEntry(_barCSharpTemplate.Identity, _barCSharpTemplate.GroupIdentity),
                new TemplateIdentificationEntry(_barFSharpTemplate.Identity, _barFSharpTemplate.GroupIdentity)
            };
            packToTemplateMap[_packThreeInfo.Name] = new PackToTemplateEntry(_packThreeInfo.Version, packThreeTemplateInfo);

            Dictionary<string, object> additionalData = new Dictionary<string, object>();

            if (includehostData)
            {
                Dictionary<string, string> frameworkParamSymbolInfo = new Dictionary<string, string>()
                {
                    { "longName", "framework" },
                    { "shortName", "f" }
                };

                HostSpecificTemplateData fooTemplateHostData = new MockHostSpecificTemplateData(
                    new Dictionary<string, IReadOnlyDictionary<string, string>>()
                    {
                        { "Framework", frameworkParamSymbolInfo }
                    }
                );

                Dictionary<string, HostSpecificTemplateData> cliHostData = new Dictionary<string, HostSpecificTemplateData>()
                {
                    { _fooOneTemplate.Identity, fooTemplateHostData },
                    { _fooTwoTemplate.Identity, fooTemplateHostData }
                };

                additionalData[CliNuGetSearchCacheConfig.CliHostDataName] = cliHostData;
            }

            TemplateDiscoveryMetadata discoveryMetadta = new TemplateDiscoveryMetadata(version, templateCache, packToTemplateMap, additionalData);
        
            return discoveryMetadta;
        }
    }
}<|MERGE_RESOLUTION|>--- conflicted
+++ resolved
@@ -152,17 +152,6 @@
             Assert.True(searchResults.AnySources);
             if (matchCount == 0)
             {
-<<<<<<< HEAD
-                {
-                    "Framework", ResolutionTestHelper.CreateTestCacheTag(new List<string>() { "netcoreapp2.0", "netcoreapp2.1", "netcoreapp3.1" })
-                },
-                {
-                    "language", ResolutionTestHelper.CreateTestCacheTag(new List<string>() { "C#" })
-                }
-            },
-            CacheParameters = new Dictionary<string, ICacheParameter>()
-        };
-=======
                 Assert.Equal(0, searchResults.MatchesBySource.Count);
             }
             else
@@ -171,7 +160,6 @@
                 Assert.Equal(matchCount, searchResults.MatchesBySource[0].PacksWithMatches.Count);
             }
         }
->>>>>>> fba0000e
 
         [Theory(DisplayName = nameof(CacheSearchPackageFilterTest))]
         [InlineData("", "Three", 1, 2)]
