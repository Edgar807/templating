{
  "tools": {
    "dotnet": "9.0.100"
  },
  "msbuild-sdks": {
<<<<<<< HEAD
    "Microsoft.DotNet.Arcade.Sdk": "9.0.0-beta.24572.2"
=======
    "Microsoft.DotNet.Arcade.Sdk": "10.0.0-beta.24572.3"
>>>>>>> 2b6b80db
  }
}<|MERGE_RESOLUTION|>--- conflicted
+++ resolved
@@ -3,10 +3,6 @@
     "dotnet": "9.0.100"
   },
   "msbuild-sdks": {
-<<<<<<< HEAD
-    "Microsoft.DotNet.Arcade.Sdk": "9.0.0-beta.24572.2"
-=======
     "Microsoft.DotNet.Arcade.Sdk": "10.0.0-beta.24572.3"
->>>>>>> 2b6b80db
   }
 }