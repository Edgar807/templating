--- conflicted
+++ resolved
@@ -6,11 +6,7 @@
     {
       "handler": "execute",
       "command": "dotnet",
-<<<<<<< HEAD
-      "args": "restore -s https://pkgs.dev.azure.com/dnceng/public/_packaging/myget-legacy/nuget/v3/index.json -s https://dotnetmygetlegacy.blob.core.windows.net/dotnet-core/index.json -s https://api.nuget.org/v3/index.json",
-=======
       "args": "restore -s https://pkgs.dev.azure.com/dnceng/public/_packaging/myget-legacy/nuget/v3/index.json -s https://dotnetmygetlegacy.blob.core.windows.net/dotnet-core/index.json -s https://pkgs.dev.azure.com/dnceng/public/_packaging/dotnet-public/nuget/v3/index.json",
->>>>>>> fba0000e
       "noExit": false,
       "exitCode": 0
     },
