--- conflicted
+++ resolved
@@ -20,9 +20,6 @@
         //  - parameters with a FileRename specified
         //  - the source & target names.
         // Any input fileRenames will be applied before the parameter symbol renames.
-<<<<<<< HEAD
-        public static IReadOnlyDictionary<string, string> AugmentFileRenames(IEngineEnvironmentSettings environmentSettings, string sourceName, IFileSystemInfo configFile, string sourceDirectory, ref string targetDirectory, object resolvedNameParamValue, IParameterSet parameterSet, Dictionary<string, string> fileRenames, IReadOnlyList<IReplacementTokens> symbolBasedFileRenames = null)
-=======
         public static IReadOnlyDictionary<string, string> AugmentFileRenames(
             IEngineEnvironmentSettings environmentSettings,
             string sourceName,
@@ -33,7 +30,6 @@
             IParameterSet parameterSet,
             Dictionary<string, string> fileRenames,
             IReadOnlyList<IReplacementTokens> symbolBasedFileRenames = null)
->>>>>>> fba0000e
         {
             Dictionary<string, string> allRenames = new Dictionary<string, string>(StringComparer.Ordinal);
 
@@ -100,9 +96,6 @@
 
         // Creates and returns the processor used to create the file rename mapping based on the symbols with fileRename defined.
         // Also sets up rename for the target directory.
-<<<<<<< HEAD
-        private static IProcessor SetupSymbolBasedRenameProcessor(IEngineEnvironmentSettings environmentSettings, string sourceName, ref string targetDirectory, object resolvedNameParamValue, IParameterSet parameterSet, IReadOnlyList<IReplacementTokens> symbolBasedFileRenames)
-=======
         private static IProcessor SetupSymbolBasedRenameProcessor(
             IEngineEnvironmentSettings environmentSettings,
             string sourceName,
@@ -110,7 +103,6 @@
             object resolvedNameParamValue,
             IParameterSet parameterSet,
             IReadOnlyList<IReplacementTokens> symbolBasedFileRenames)
->>>>>>> fba0000e
         {
             List<IOperationProvider> operations = new List<IOperationProvider>();
             SetupRenameForTargetDirectory(sourceName, resolvedNameParamValue, ref targetDirectory, operations);
@@ -129,15 +121,11 @@
         }
 
         // Sets up a rename for the target directory based on the "name" parameter.
-<<<<<<< HEAD
-        private static void SetupRenameForTargetDirectory(string sourceName, object resolvedNameParamValue, ref string targetDirectory, List<IOperationProvider> operations)
-=======
         private static void SetupRenameForTargetDirectory(
             string sourceName,
             object resolvedNameParamValue,
             ref string targetDirectory,
             List<IOperationProvider> operations)
->>>>>>> fba0000e
         {
             if (resolvedNameParamValue != null && sourceName != null)
             {
