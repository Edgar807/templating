<<<<<<< HEAD
﻿using System;
using System.Collections.Generic;
using System.IO;
using System.Linq;
using System.Reflection;
#if !NET451
using System.Runtime.Loader;
#endif
using System.Threading;
using System.Threading.Tasks;
using System.Xml.Linq;
using NuGet.Common;
using NuGet.Configuration;
using NuGet.DependencyResolver;
using NuGet.Frameworks;
using NuGet.LibraryModel;
using NuGet.Packaging;
using NuGet.Packaging.Core;
using NuGet.Protocol.Core.Types;
using NuGet.Protocol.Core.v3;
using NuGet.RuntimeModel;
using NuGet.Versioning;

namespace Microsoft.TemplateEngine.Edge.Settings
{
    public static class NuGetUtil
    {
        private static readonly List<SourceRepository> Repos = new List<SourceRepository>();
        private static readonly object Sync = new object();
        private static CachingSourceProvider _cachingSourceProvider;
        private static bool _inited;

        public static async Task<string> GetCurrentVersionOfPackageAsync(string packageId, string currentVersion)
        {
            try
            {
                NuGetVersion maxVersion = NuGetVersion.Parse(currentVersion);
                bool updated = false;

                foreach (SourceRepository repo in Repos)
                {
                    FindPackageByIdResource resource = await repo.GetResourceAsync<FindPackageByIdResource>();

                    if (resource == null)
                    {
                        continue;
                    }

                    try
                    {
                        IReadOnlyList<NuGetVersion> versions = (await resource.GetAllVersionsAsync(packageId, CancellationToken.None))?.ToList();

                        if (versions == null || versions.Count == 0)
                        {
                            continue;
                        }

                        NuGetVersion maxVer = versions.Max();
                        if (maxVer.CompareTo(maxVersion) > 0)
                        {
                            updated = true;
                            maxVersion = maxVer;
                        }
                    }
                    catch (FatalProtocolException)
                    {
                    }
                }

                return updated ? maxVersion.ToString() : null;
            }
            catch
            {
                return null;
            }
        }

        public static void Init()
        {
            if (_inited)
            {
                return;
            }

            lock (Sync)
            {
                if (_inited)
                {
                    return;
                }

                string basepath = NuGetEnvironment.GetFolderPath(NuGetFolderPath.MachineWideConfigDirectory);
                IEnumerable<NuGet.Configuration.Settings> settingses = NuGet.Configuration.Settings.LoadMachineWideSettings(basepath);

                foreach (NuGet.Configuration.Settings settings in settingses)
                {
                    Init(settings);
                }

                settingses = NuGet.Configuration.Settings.LoadMachineWideSettings(Paths.Global.BaseDir);

                foreach (NuGet.Configuration.Settings settings in settingses)
                {
                    Init(settings);
                }

                settingses = NuGet.Configuration.Settings.LoadMachineWideSettings(Paths.User.BaseDir);

                foreach (NuGet.Configuration.Settings settings in settingses)
                {
                    Init(settings);
                }

                _inited = true;
            }
        }

        public static void InstallPackage(IReadOnlyList<string> packages, bool quiet)
        {
            Init();
            RemoteWalkContext context = new RemoteWalkContext();

            ILogger logger = new NullLogger();
            SourceCacheContext cacheContext = new SourceCacheContext
            {
                IgnoreFailedSources = true
            };

            foreach (SourceRepository repo in Repos)
            {
                if (!repo.PackageSource.IsLocal)
                {
                    context.RemoteLibraryProviders.Add(new SourceRepositoryDependencyProvider(repo, logger, cacheContext));
                }
                else
                {
                    context.LocalLibraryProviders.Add(new SourceRepositoryDependencyProvider(repo, logger, cacheContext));
                }
            }

            Paths.User.Content.CreateDirectory();
            RemoteDependencyWalker walker = new RemoteDependencyWalker(context);
            HashSet<Package> remainingPackages = new HashSet<Package>(packages.Select(x => new Package(x, VersionRange.All)));
            HashSet<Package> encounteredPackages = new HashSet<Package>();
            List<string> templateRoots = new List<string>();
            Dictionary<string, int> latestRoundEncountered = new Dictionary<string, int>();
            Dictionary<string, NuGetVersion> currentVersion = new Dictionary<string, NuGetVersion>();
            int round = -1;

            while (remainingPackages.Count > 0)
            {
                ++round;
                HashSet<Package> nextRound = new HashSet<Package>();

                foreach (Package package in remainingPackages)
                {
                    string name = package.PackageId;
                    GraphNode<RemoteResolveResult> result = walker.WalkAsync(new LibraryRange(name, package.Version, LibraryDependencyTarget.All), NuGetFramework.AnyFramework, "", RuntimeGraph.Empty, true).Result;
                    RemoteMatch match = result.Item.Data.Match;
                    PackageIdentity packageIdentity = new PackageIdentity(match.Library.Name, match.Library.Version);

                    nextRound.UnionWith(result.Item.Data.Dependencies.Select(x => new Package(x.Name, x.LibraryRange.VersionRange)));

                    VersionFolderPathContext versionFolderPathContext = new VersionFolderPathContext(
                        packageIdentity,
                        Paths.User.PackageCache,
                        new NullLogger(),
                        packageSaveMode: PackageSaveMode.Defaultv3,
                        xmlDocFileSaveMode: XmlDocFileSaveMode.Skip,
                        fixNuspecIdCasing: true,
                        normalizeFileNames: true);

                    if (match.Library.Version == null)
                    {
                        if (!quiet)
                        {
                            throw new Exception($"Package '{package.PackageId}' version {package.Version} could not be located.");
                        }
                        else
                        {
                            continue;
                        }
                    }

                    string source = Path.Combine(Paths.User.PackageCache, match.Library.Name, match.Library.Version.ToString());

                    if (!source.Exists() && match.Provider != null)
                    {
                        PackageExtractor.InstallFromSourceAsync(
                            stream => match.Provider.CopyToAsync(match.Library, stream, CancellationToken.None),
                            versionFolderPathContext,
                            CancellationToken.None).Wait();

                        string target = Path.Combine(Paths.User.Content, match.Library.Name);
                        target.CreateDirectory();
                        target = Path.Combine(target, match.Library.Version.ToString());
                        target.CreateDirectory();
                        Paths.Copy(source, target);
                        target.Delete("*.nupkg", "*.nupkg.*");

                        string nuspec = target.EnumerateFiles("*.nuspec").FirstOrDefault();

                        //If there's a nuspec, figure out whether this package is a template and walk the dependency graph
                        if (nuspec?.Exists() ?? false)
                        {
                            XDocument doc = XDocument.Load(nuspec);
                            IReadOnlyList<PackageType> types = NuspecUtility.GetPackageTypes(doc.Root.Element(XName.Get("metadata", "http://schemas.microsoft.com/packaging/2012/06/nuspec.xsd")), false);
                            //If the thing we got is a template...
                            if (types.Any(x => string.Equals(x.Name, "template", StringComparison.OrdinalIgnoreCase)))
                            {
                                templateRoots.Add(target);
                            }
                            else
                            {
                                latestRoundEncountered[match.Library.Name] = round;

                                NuGetVersion currentVer;
                                if (!currentVersion.TryGetValue(match.Library.Name, out currentVer) || match.Library.Version.CompareTo(currentVersion) > 0)
                                {
                                    currentVersion[match.Library.Name] = match.Library.Version;
                                }
                            }
                        }
                    }
                }

                encounteredPackages.UnionWith(remainingPackages);
                nextRound.ExceptWith(encounteredPackages);
                remainingPackages = nextRound;
            }

            foreach (KeyValuePair<string, int> package in latestRoundEncountered.OrderByDescending(x => x.Value))
            {
                string packageName = package.Key;
                string version = currentVersion[packageName].ToString();

                foreach (string path in Path.Combine(Paths.User.Content, packageName, version).EnumerateFiles($"{package.Key}.dll", SearchOption.AllDirectories))
                {
                    if (path.IndexOf($"{Path.DirectorySeparatorChar}lib{Path.DirectorySeparatorChar}", StringComparison.OrdinalIgnoreCase) < 0
#if !NET451
                        || (path.IndexOf($"{Path.DirectorySeparatorChar}netstandard1.", StringComparison.OrdinalIgnoreCase) < 0
                            && path.IndexOf($"{Path.DirectorySeparatorChar}netcoreapp1.", StringComparison.OrdinalIgnoreCase) < 0)
#else
                        || path.IndexOf($"{Path.DirectorySeparatorChar}netstandard1.", StringComparison.OrdinalIgnoreCase) < 0
#endif
                        )
                    {
                        continue;
                    }

#if !NET451
                    Assembly asm = AssemblyLoadContext.Default.LoadFromAssemblyPath(path);
#else
                    Assembly asm = Assembly.LoadFile(path);
#endif
                    foreach (Type type in asm.GetTypes())
                    {
                        SettingsLoader.Components.Register(type);
                    }
                }
            }

            TemplateCache.Scan(templateRoots);
        }

        private static void Init(ISettings settings)
        {
            Dictionary<string, PackageSource> sourceObjects = new Dictionary<string, PackageSource>(StringComparer.Ordinal);
            PackageSourceProvider packageSourceProvider = new PackageSourceProvider(settings);
            IEnumerable<PackageSource> packageSourcesFromProvider = packageSourceProvider.LoadPackageSources();

            // Use PackageSource objects from the provider when possible (since those will have credentials from nuget.config)
            foreach (PackageSource source in packageSourcesFromProvider)
            {
                if (source.IsEnabled && !sourceObjects.ContainsKey(source.Source))
                {
                    sourceObjects[source.Source] = source;
                }
            }

            // Create a shared caching provider if one does not exist already
            _cachingSourceProvider = _cachingSourceProvider ?? new CachingSourceProvider(packageSourceProvider);

            List<SourceRepository> repos = sourceObjects.Select(entry => _cachingSourceProvider.CreateRepository(entry.Value)).ToList();
            Repos.AddRange(repos);
        }

        private class Package
        {
            public Package(string packageId, VersionRange version)
            {
                PackageId = packageId.Trim();
                Version = version;
            }

            public string PackageId { get; }

            public VersionRange Version { get; }

            public override bool Equals(object obj)
            {
                Package other = obj as Package;

                if (other == null)
                {
                    return false;
                }

                return string.Equals(PackageId, other.PackageId, StringComparison.OrdinalIgnoreCase)
                       && (Version.IsSubSetOrEqualTo(other.Version) || other.Version.IsSubSetOrEqualTo(Version));
            }

            public override int GetHashCode() => PackageId.GetHashCode() ^ (Version?.GetHashCode() ?? 0);
        }
    }
}
=======
﻿//using System;
//using System.Collections.Generic;
//using System.IO;
//using System.Linq;
//using System.Reflection;
//#if !NET451
//using System.Runtime.Loader;
//#endif
//using System.Threading;
//using System.Threading.Tasks;
//using System.Xml.Linq;
//using NuGet.Common;
//using NuGet.Configuration;
//using NuGet.DependencyResolver;
//using NuGet.Frameworks;
//using NuGet.LibraryModel;
//using NuGet.Packaging;
//using NuGet.Packaging.Core;
//using NuGet.Protocol.Core.Types;
//using NuGet.Protocol.Core.v3;
//using NuGet.RuntimeModel;
//using NuGet.Versioning;

//namespace Microsoft.TemplateEngine.Edge.Settings
//{
//    public static class NuGetUtil
//    {
//        private static readonly List<SourceRepository> Repos = new List<SourceRepository>();
//        private static readonly object Sync = new object();
//        private static CachingSourceProvider _cachingSourceProvider;
//        private static bool _inited;

//        public static async Task<string> GetCurrentVersionOfPackageAsync(string packageId, string currentVersion)
//        {
//            try
//            {
//                NuGetVersion maxVersion = NuGetVersion.Parse(currentVersion);
//                bool updated = false;

//                foreach (SourceRepository repo in Repos)
//                {
//                    FindPackageByIdResource resource = await repo.GetResourceAsync<FindPackageByIdResource>();

//                    if (resource == null)
//                    {
//                        continue;
//                    }

//                    try
//                    {
//                        IReadOnlyList<NuGetVersion> versions = (await resource.GetAllVersionsAsync(packageId, CancellationToken.None))?.ToList();

//                        if (versions == null || versions.Count == 0)
//                        {
//                            continue;
//                        }

//                        NuGetVersion maxVer = versions.Max();
//                        if (maxVer.CompareTo(maxVersion) > 0)
//                        {
//                            updated = true;
//                            maxVersion = maxVer;
//                        }
//                    }
//                    catch (FatalProtocolException)
//                    {
//                    }
//                }

//                return updated ? maxVersion.ToString() : null;
//            }
//            catch
//            {
//                return null;
//            }
//        }

//        public static void Init()
//        {
//            if (_inited)
//            {
//                return;
//            }

//            lock (Sync)
//            {
//                if (_inited)
//                {
//                    return;
//                }

//                string basepath = NuGetEnvironment.GetFolderPath(NuGetFolderPath.MachineWideConfigDirectory);
//                IEnumerable<NuGet.Configuration.Settings> settingses = NuGet.Configuration.Settings.LoadMachineWideSettings(basepath);

//                foreach (NuGet.Configuration.Settings settings in settingses)
//                {
//                    Init(settings);
//                }

//                settingses = NuGet.Configuration.Settings.LoadMachineWideSettings(Paths.Global.BaseDir);

//                foreach (NuGet.Configuration.Settings settings in settingses)
//                {
//                    Init(settings);
//                }

//                settingses = NuGet.Configuration.Settings.LoadMachineWideSettings(Paths.User.BaseDir);

//                foreach (NuGet.Configuration.Settings settings in settingses)
//                {
//                    Init(settings);
//                }

//                _inited = true;
//            }
//        }

//        public static void InstallPackage(IReadOnlyList<string> packages, bool quiet)
//        {
//            Init();
//            RemoteWalkContext context = new RemoteWalkContext();

//            ILogger logger = new NullLogger();
//            SourceCacheContext cacheContext = new SourceCacheContext
//            {
//                IgnoreFailedSources = true
//            };

//            foreach (SourceRepository repo in Repos)
//            {
//                if (!repo.PackageSource.IsLocal)
//                {
//                    context.RemoteLibraryProviders.Add(new SourceRepositoryDependencyProvider(repo, logger, cacheContext));
//                }
//                else
//                {
//                    context.LocalLibraryProviders.Add(new SourceRepositoryDependencyProvider(repo, logger, cacheContext));
//                }
//            }

//            Paths.User.Content.CreateDirectory();
//            RemoteDependencyWalker walker = new RemoteDependencyWalker(context);
//            HashSet<Package> remainingPackages = new HashSet<Package>(packages.Select(x => new Package(x, VersionRange.All)));
//            HashSet<Package> encounteredPackages = new HashSet<Package>();
//            List<string> templateRoots = new List<string>();
//            Dictionary<string, int> latestRoundEncountered = new Dictionary<string, int>();
//            Dictionary<string, NuGetVersion> currentVersion = new Dictionary<string, NuGetVersion>();
//            int round = -1;

//            while (remainingPackages.Count > 0)
//            {
//                ++round;
//                HashSet<Package> nextRound = new HashSet<Package>();

//                foreach (Package package in remainingPackages)
//                {
//                    string name = package.PackageId;
//                    GraphNode<RemoteResolveResult> result = walker.WalkAsync(new LibraryRange(name, package.Version, LibraryDependencyTarget.All), NuGetFramework.AnyFramework, "", RuntimeGraph.Empty, true).Result;
//                    RemoteMatch match = result.Item.Data.Match;
//                    PackageIdentity packageIdentity = new PackageIdentity(match.Library.Name, match.Library.Version);

//                    nextRound.UnionWith(result.Item.Data.Dependencies.Select(x => new Package(x.Name, x.LibraryRange.VersionRange)));

//                    VersionFolderPathContext versionFolderPathContext = new VersionFolderPathContext(
//                        packageIdentity,
//                        Paths.User.PackageCache,
//                        new NullLogger(),
//                        packageSaveMode: PackageSaveMode.Defaultv3,
//                        xmlDocFileSaveMode: XmlDocFileSaveMode.Skip,
//                        fixNuspecIdCasing: true,
//                        normalizeFileNames: true);

//                    if (match.Library.Version == null)
//                    {
//                        if (!quiet)
//                        {
//                            throw new Exception($"Package '{package.PackageId}' version {package.Version} could not be located.");
//                        }
//                        else
//                        {
//                            continue;
//                        }
//                    }

//                    string source = Path.Combine(Paths.User.PackageCache, match.Library.Name, match.Library.Version.ToString());

//                    if (!source.Exists() && match.Provider != null)
//                    {
//                        PackageExtractor.InstallFromSourceAsync(
//                            stream => match.Provider.CopyToAsync(match.Library, stream, CancellationToken.None),
//                            versionFolderPathContext,
//                            CancellationToken.None).Wait();

//                        string target = Path.Combine(Paths.User.Content, match.Library.Name);
//                        target.CreateDirectory();
//                        target = Path.Combine(target, match.Library.Version.ToString());
//                        target.CreateDirectory();
//                        Paths.Copy(source, target);
//                        target.Delete("*.nupkg", "*.nupkg.*");

//                        string nuspec = target.EnumerateFiles("*.nuspec").FirstOrDefault();

//                        //If there's a nuspec, figure out whether this package is a template and walk the dependency graph
//                        if (nuspec?.Exists() ?? false)
//                        {
//                            XDocument doc = XDocument.Load(nuspec);
//                            IReadOnlyList<PackageType> types = NuspecUtility.GetPackageTypes(doc.Root.Element(XName.Get("metadata", "http://schemas.microsoft.com/packaging/2012/06/nuspec.xsd")), false);
//                            //If the thing we got is a template...
//                            if (types.Any(x => string.Equals(x.Name, "template", StringComparison.OrdinalIgnoreCase)))
//                            {
//                                templateRoots.Add(target);
//                            }
//                            else
//                            {
//                                latestRoundEncountered[match.Library.Name] = round;

//                                NuGetVersion currentVer;
//                                if (!currentVersion.TryGetValue(match.Library.Name, out currentVer) || match.Library.Version.CompareTo(currentVersion) > 0)
//                                {
//                                    currentVersion[match.Library.Name] = match.Library.Version;
//                                }
//                            }
//                        }
//                    }
//                }

//                encounteredPackages.UnionWith(remainingPackages);
//                nextRound.ExceptWith(encounteredPackages);
//                remainingPackages = nextRound;
//            }

//            foreach (KeyValuePair<string, int> package in latestRoundEncountered.OrderByDescending(x => x.Value))
//            {
//                string packageName = package.Key;
//                string version = currentVersion[packageName].ToString();

//                foreach (string path in Path.Combine(Paths.User.Content, packageName, version).EnumerateFiles($"{package.Key}.dll", SearchOption.AllDirectories))
//                {
//                    if (path.IndexOf($"{Path.DirectorySeparatorChar}lib{Path.DirectorySeparatorChar}", StringComparison.OrdinalIgnoreCase) < 0
//                        || (path.IndexOf($"{Path.DirectorySeparatorChar}netstandard1.", StringComparison.OrdinalIgnoreCase) < 0
//                            && path.IndexOf($"{Path.DirectorySeparatorChar}netcoreapp1.", StringComparison.OrdinalIgnoreCase) < 0))
//                    {
//                        continue;
//                    }

//#if !NET451
//                    Assembly asm = AssemblyLoadContext.Default.LoadFromAssemblyPath(path);
//#else
//                    Assembly asm = Assembly.LoadFile(path);
//#endif
//                    foreach (Type type in asm.GetTypes())
//                    {
//                        SettingsLoader.Components.Register(type);
//                    }
//                }
//            }

//            TemplateCache.Scan(templateRoots);
//        }

//        private static void Init(ISettings settings)
//        {
//            Dictionary<string, PackageSource> sourceObjects = new Dictionary<string, PackageSource>(StringComparer.Ordinal);
//            PackageSourceProvider packageSourceProvider = new PackageSourceProvider(settings);
//            IEnumerable<PackageSource> packageSourcesFromProvider = packageSourceProvider.LoadPackageSources();

//            // Use PackageSource objects from the provider when possible (since those will have credentials from nuget.config)
//            foreach (PackageSource source in packageSourcesFromProvider)
//            {
//                if (source.IsEnabled && !sourceObjects.ContainsKey(source.Source))
//                {
//                    sourceObjects[source.Source] = source;
//                }
//            }

//            // Create a shared caching provider if one does not exist already
//            _cachingSourceProvider = _cachingSourceProvider ?? new CachingSourceProvider(packageSourceProvider);

//            List<SourceRepository> repos = sourceObjects.Select(entry => _cachingSourceProvider.CreateRepository(entry.Value)).ToList();
//            Repos.AddRange(repos);
//        }

//        private class Package
//        {
//            public Package(string packageId, VersionRange version)
//            {
//                PackageId = packageId.Trim();
//                Version = version;
//            }

//            public string PackageId { get; }

//            public VersionRange Version { get; }

//            public override bool Equals(object obj)
//            {
//                Package other = obj as Package;

//                if (other == null)
//                {
//                    return false;
//                }

//                return string.Equals(PackageId, other.PackageId, StringComparison.OrdinalIgnoreCase)
//                       && (Version.IsSubSetOrEqualTo(other.Version) || other.Version.IsSubSetOrEqualTo(Version));
//            }

//            public override int GetHashCode() => PackageId.GetHashCode() ^ (Version?.GetHashCode() ?? 0);
//        }
//    }
//}
>>>>>>> 4a2631c5
<|MERGE_RESOLUTION|>--- conflicted
+++ resolved
@@ -1,322 +1,4 @@
-<<<<<<< HEAD
-﻿using System;
-using System.Collections.Generic;
-using System.IO;
-using System.Linq;
-using System.Reflection;
-#if !NET451
-using System.Runtime.Loader;
-#endif
-using System.Threading;
-using System.Threading.Tasks;
-using System.Xml.Linq;
-using NuGet.Common;
-using NuGet.Configuration;
-using NuGet.DependencyResolver;
-using NuGet.Frameworks;
-using NuGet.LibraryModel;
-using NuGet.Packaging;
-using NuGet.Packaging.Core;
-using NuGet.Protocol.Core.Types;
-using NuGet.Protocol.Core.v3;
-using NuGet.RuntimeModel;
-using NuGet.Versioning;
-
-namespace Microsoft.TemplateEngine.Edge.Settings
-{
-    public static class NuGetUtil
-    {
-        private static readonly List<SourceRepository> Repos = new List<SourceRepository>();
-        private static readonly object Sync = new object();
-        private static CachingSourceProvider _cachingSourceProvider;
-        private static bool _inited;
-
-        public static async Task<string> GetCurrentVersionOfPackageAsync(string packageId, string currentVersion)
-        {
-            try
-            {
-                NuGetVersion maxVersion = NuGetVersion.Parse(currentVersion);
-                bool updated = false;
-
-                foreach (SourceRepository repo in Repos)
-                {
-                    FindPackageByIdResource resource = await repo.GetResourceAsync<FindPackageByIdResource>();
-
-                    if (resource == null)
-                    {
-                        continue;
-                    }
-
-                    try
-                    {
-                        IReadOnlyList<NuGetVersion> versions = (await resource.GetAllVersionsAsync(packageId, CancellationToken.None))?.ToList();
-
-                        if (versions == null || versions.Count == 0)
-                        {
-                            continue;
-                        }
-
-                        NuGetVersion maxVer = versions.Max();
-                        if (maxVer.CompareTo(maxVersion) > 0)
-                        {
-                            updated = true;
-                            maxVersion = maxVer;
-                        }
-                    }
-                    catch (FatalProtocolException)
-                    {
-                    }
-                }
-
-                return updated ? maxVersion.ToString() : null;
-            }
-            catch
-            {
-                return null;
-            }
-        }
-
-        public static void Init()
-        {
-            if (_inited)
-            {
-                return;
-            }
-
-            lock (Sync)
-            {
-                if (_inited)
-                {
-                    return;
-                }
-
-                string basepath = NuGetEnvironment.GetFolderPath(NuGetFolderPath.MachineWideConfigDirectory);
-                IEnumerable<NuGet.Configuration.Settings> settingses = NuGet.Configuration.Settings.LoadMachineWideSettings(basepath);
-
-                foreach (NuGet.Configuration.Settings settings in settingses)
-                {
-                    Init(settings);
-                }
-
-                settingses = NuGet.Configuration.Settings.LoadMachineWideSettings(Paths.Global.BaseDir);
-
-                foreach (NuGet.Configuration.Settings settings in settingses)
-                {
-                    Init(settings);
-                }
-
-                settingses = NuGet.Configuration.Settings.LoadMachineWideSettings(Paths.User.BaseDir);
-
-                foreach (NuGet.Configuration.Settings settings in settingses)
-                {
-                    Init(settings);
-                }
-
-                _inited = true;
-            }
-        }
-
-        public static void InstallPackage(IReadOnlyList<string> packages, bool quiet)
-        {
-            Init();
-            RemoteWalkContext context = new RemoteWalkContext();
-
-            ILogger logger = new NullLogger();
-            SourceCacheContext cacheContext = new SourceCacheContext
-            {
-                IgnoreFailedSources = true
-            };
-
-            foreach (SourceRepository repo in Repos)
-            {
-                if (!repo.PackageSource.IsLocal)
-                {
-                    context.RemoteLibraryProviders.Add(new SourceRepositoryDependencyProvider(repo, logger, cacheContext));
-                }
-                else
-                {
-                    context.LocalLibraryProviders.Add(new SourceRepositoryDependencyProvider(repo, logger, cacheContext));
-                }
-            }
-
-            Paths.User.Content.CreateDirectory();
-            RemoteDependencyWalker walker = new RemoteDependencyWalker(context);
-            HashSet<Package> remainingPackages = new HashSet<Package>(packages.Select(x => new Package(x, VersionRange.All)));
-            HashSet<Package> encounteredPackages = new HashSet<Package>();
-            List<string> templateRoots = new List<string>();
-            Dictionary<string, int> latestRoundEncountered = new Dictionary<string, int>();
-            Dictionary<string, NuGetVersion> currentVersion = new Dictionary<string, NuGetVersion>();
-            int round = -1;
-
-            while (remainingPackages.Count > 0)
-            {
-                ++round;
-                HashSet<Package> nextRound = new HashSet<Package>();
-
-                foreach (Package package in remainingPackages)
-                {
-                    string name = package.PackageId;
-                    GraphNode<RemoteResolveResult> result = walker.WalkAsync(new LibraryRange(name, package.Version, LibraryDependencyTarget.All), NuGetFramework.AnyFramework, "", RuntimeGraph.Empty, true).Result;
-                    RemoteMatch match = result.Item.Data.Match;
-                    PackageIdentity packageIdentity = new PackageIdentity(match.Library.Name, match.Library.Version);
-
-                    nextRound.UnionWith(result.Item.Data.Dependencies.Select(x => new Package(x.Name, x.LibraryRange.VersionRange)));
-
-                    VersionFolderPathContext versionFolderPathContext = new VersionFolderPathContext(
-                        packageIdentity,
-                        Paths.User.PackageCache,
-                        new NullLogger(),
-                        packageSaveMode: PackageSaveMode.Defaultv3,
-                        xmlDocFileSaveMode: XmlDocFileSaveMode.Skip,
-                        fixNuspecIdCasing: true,
-                        normalizeFileNames: true);
-
-                    if (match.Library.Version == null)
-                    {
-                        if (!quiet)
-                        {
-                            throw new Exception($"Package '{package.PackageId}' version {package.Version} could not be located.");
-                        }
-                        else
-                        {
-                            continue;
-                        }
-                    }
-
-                    string source = Path.Combine(Paths.User.PackageCache, match.Library.Name, match.Library.Version.ToString());
-
-                    if (!source.Exists() && match.Provider != null)
-                    {
-                        PackageExtractor.InstallFromSourceAsync(
-                            stream => match.Provider.CopyToAsync(match.Library, stream, CancellationToken.None),
-                            versionFolderPathContext,
-                            CancellationToken.None).Wait();
-
-                        string target = Path.Combine(Paths.User.Content, match.Library.Name);
-                        target.CreateDirectory();
-                        target = Path.Combine(target, match.Library.Version.ToString());
-                        target.CreateDirectory();
-                        Paths.Copy(source, target);
-                        target.Delete("*.nupkg", "*.nupkg.*");
-
-                        string nuspec = target.EnumerateFiles("*.nuspec").FirstOrDefault();
-
-                        //If there's a nuspec, figure out whether this package is a template and walk the dependency graph
-                        if (nuspec?.Exists() ?? false)
-                        {
-                            XDocument doc = XDocument.Load(nuspec);
-                            IReadOnlyList<PackageType> types = NuspecUtility.GetPackageTypes(doc.Root.Element(XName.Get("metadata", "http://schemas.microsoft.com/packaging/2012/06/nuspec.xsd")), false);
-                            //If the thing we got is a template...
-                            if (types.Any(x => string.Equals(x.Name, "template", StringComparison.OrdinalIgnoreCase)))
-                            {
-                                templateRoots.Add(target);
-                            }
-                            else
-                            {
-                                latestRoundEncountered[match.Library.Name] = round;
-
-                                NuGetVersion currentVer;
-                                if (!currentVersion.TryGetValue(match.Library.Name, out currentVer) || match.Library.Version.CompareTo(currentVersion) > 0)
-                                {
-                                    currentVersion[match.Library.Name] = match.Library.Version;
-                                }
-                            }
-                        }
-                    }
-                }
-
-                encounteredPackages.UnionWith(remainingPackages);
-                nextRound.ExceptWith(encounteredPackages);
-                remainingPackages = nextRound;
-            }
-
-            foreach (KeyValuePair<string, int> package in latestRoundEncountered.OrderByDescending(x => x.Value))
-            {
-                string packageName = package.Key;
-                string version = currentVersion[packageName].ToString();
-
-                foreach (string path in Path.Combine(Paths.User.Content, packageName, version).EnumerateFiles($"{package.Key}.dll", SearchOption.AllDirectories))
-                {
-                    if (path.IndexOf($"{Path.DirectorySeparatorChar}lib{Path.DirectorySeparatorChar}", StringComparison.OrdinalIgnoreCase) < 0
-#if !NET451
-                        || (path.IndexOf($"{Path.DirectorySeparatorChar}netstandard1.", StringComparison.OrdinalIgnoreCase) < 0
-                            && path.IndexOf($"{Path.DirectorySeparatorChar}netcoreapp1.", StringComparison.OrdinalIgnoreCase) < 0)
-#else
-                        || path.IndexOf($"{Path.DirectorySeparatorChar}netstandard1.", StringComparison.OrdinalIgnoreCase) < 0
-#endif
-                        )
-                    {
-                        continue;
-                    }
-
-#if !NET451
-                    Assembly asm = AssemblyLoadContext.Default.LoadFromAssemblyPath(path);
-#else
-                    Assembly asm = Assembly.LoadFile(path);
-#endif
-                    foreach (Type type in asm.GetTypes())
-                    {
-                        SettingsLoader.Components.Register(type);
-                    }
-                }
-            }
-
-            TemplateCache.Scan(templateRoots);
-        }
-
-        private static void Init(ISettings settings)
-        {
-            Dictionary<string, PackageSource> sourceObjects = new Dictionary<string, PackageSource>(StringComparer.Ordinal);
-            PackageSourceProvider packageSourceProvider = new PackageSourceProvider(settings);
-            IEnumerable<PackageSource> packageSourcesFromProvider = packageSourceProvider.LoadPackageSources();
-
-            // Use PackageSource objects from the provider when possible (since those will have credentials from nuget.config)
-            foreach (PackageSource source in packageSourcesFromProvider)
-            {
-                if (source.IsEnabled && !sourceObjects.ContainsKey(source.Source))
-                {
-                    sourceObjects[source.Source] = source;
-                }
-            }
-
-            // Create a shared caching provider if one does not exist already
-            _cachingSourceProvider = _cachingSourceProvider ?? new CachingSourceProvider(packageSourceProvider);
-
-            List<SourceRepository> repos = sourceObjects.Select(entry => _cachingSourceProvider.CreateRepository(entry.Value)).ToList();
-            Repos.AddRange(repos);
-        }
-
-        private class Package
-        {
-            public Package(string packageId, VersionRange version)
-            {
-                PackageId = packageId.Trim();
-                Version = version;
-            }
-
-            public string PackageId { get; }
-
-            public VersionRange Version { get; }
-
-            public override bool Equals(object obj)
-            {
-                Package other = obj as Package;
-
-                if (other == null)
-                {
-                    return false;
-                }
-
-                return string.Equals(PackageId, other.PackageId, StringComparison.OrdinalIgnoreCase)
-                       && (Version.IsSubSetOrEqualTo(other.Version) || other.Version.IsSubSetOrEqualTo(Version));
-            }
-
-            public override int GetHashCode() => PackageId.GetHashCode() ^ (Version?.GetHashCode() ?? 0);
-        }
-    }
-}
-=======
-﻿//using System;
+//using System;
 //using System.Collections.Generic;
 //using System.IO;
 //using System.Linq;
@@ -626,5 +308,4 @@
 //            public override int GetHashCode() => PackageId.GetHashCode() ^ (Version?.GetHashCode() ?? 0);
 //        }
 //    }
-//}
->>>>>>> 4a2631c5
+//}