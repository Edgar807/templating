--- conflicted
+++ resolved
@@ -75,12 +75,6 @@
                     }
                 }
 
-<<<<<<< HEAD
-                return ids.Select(id => TryGetComponent(id, out T? component) ?
-                    component ?? throw new InvalidOperationException($"{nameof(component)} cannot be null when {nameof(TryGetComponent)} is 'true'") :
-                    null)
-                    .OfType<T>();
-=======
                 var components = new List<T>();
                 foreach (Guid id in ids)
                 {
@@ -96,7 +90,6 @@
                 }
 
                 return components;
->>>>>>> 94511ea6
             }
         }
 
