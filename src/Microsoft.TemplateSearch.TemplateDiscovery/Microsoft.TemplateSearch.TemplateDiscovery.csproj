--- conflicted
+++ resolved
@@ -2,11 +2,7 @@
 
   <PropertyGroup>
     <OutputType>Exe</OutputType>
-<<<<<<< HEAD
-    <TargetFramework>netcoreapp2.1</TargetFramework>
-=======
     <TargetFramework>$(NETCoreTargetFramework)</TargetFramework>
->>>>>>> fba0000e
     <SignAssembly>false</SignAssembly>
     <DelaySign>false</DelaySign>
   </PropertyGroup>
