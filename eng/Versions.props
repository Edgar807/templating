<Project>
  <PropertyGroup>
<<<<<<< HEAD
    <UsingToolXliff>true</UsingToolXliff>
    <UsingToolNetFrameworkReferenceAssemblies>true</UsingToolNetFrameworkReferenceAssemblies>
    <VersionPrefix>8.0.405</VersionPrefix>
=======
    <VersionPrefix>9.0.101</VersionPrefix>
>>>>>>> 9e13b53d
    <!-- When StabilizePackageVersion is set to 'true', this branch will produce stable outputs for 'Shipping' packages -->
    <StabilizePackageVersion Condition="'$(StabilizePackageVersion)' == ''">true</StabilizePackageVersion>
    <DotNetFinalVersionKind Condition="'$(StabilizePackageVersion)' == 'true'">release</DotNetFinalVersionKind>
    <!-- Calculate prerelease label -->
    <PreReleaseVersionLabel Condition="'$(StabilizePackageVersion)' != 'true'">rtm</PreReleaseVersionLabel>
    <PreReleaseVersionLabel Condition="'$(StabilizePackageVersion)' == 'true' and $(VersionPrefix.EndsWith('00'))">rtm</PreReleaseVersionLabel>
    <PreReleaseVersionLabel Condition="'$(StabilizePackageVersion)' == 'true' and !$(VersionPrefix.EndsWith('00'))">servicing</PreReleaseVersionLabel>
    <PreReleaseVersionIteration Condition="'$(StabilizePackageVersion)' != 'true'">
    </PreReleaseVersionIteration>
    <UsingToolXliff>true</UsingToolXliff>
    <FlagNetStandard1XDependencies>true</FlagNetStandard1XDependencies>
  </PropertyGroup>
  <PropertyGroup>
    <!-- Command-line-api dependencies -->
    <SystemCommandLinePackageVersion>2.0.0-beta4.24324.3</SystemCommandLinePackageVersion>
  </PropertyGroup>
  <PropertyGroup>
    <!-- Non-maestro versions -->
    <SystemFormatsAsn1Version>9.0.0</SystemFormatsAsn1Version>
  </PropertyGroup>
</Project><|MERGE_RESOLUTION|>--- conflicted
+++ resolved
@@ -1,12 +1,6 @@
 <Project>
   <PropertyGroup>
-<<<<<<< HEAD
-    <UsingToolXliff>true</UsingToolXliff>
-    <UsingToolNetFrameworkReferenceAssemblies>true</UsingToolNetFrameworkReferenceAssemblies>
-    <VersionPrefix>8.0.405</VersionPrefix>
-=======
     <VersionPrefix>9.0.101</VersionPrefix>
->>>>>>> 9e13b53d
     <!-- When StabilizePackageVersion is set to 'true', this branch will produce stable outputs for 'Shipping' packages -->
     <StabilizePackageVersion Condition="'$(StabilizePackageVersion)' == ''">true</StabilizePackageVersion>
     <DotNetFinalVersionKind Condition="'$(StabilizePackageVersion)' == 'true'">release</DotNetFinalVersionKind>
