--- conflicted
+++ resolved
@@ -11,7 +11,6 @@
       <Sha>def2e2c6dc5064319250e2868a041a3dc07f9579</Sha>
       <SourceBuild RepoName="source-build-reference-packages" ManagedOnly="true" />
     </Dependency>
-<<<<<<< HEAD
     <Dependency Name="VS.Redist.Common.NetCore.SharedFramework.x64.6.0" Version="6.0.11-servicing.22553.8">
       <Uri>https://dev.azure.com/dnceng/internal/_git/dotnet-runtime</Uri>
       <Sha>4437f088ec63a72bdbc05a1792307415e45d20ad</Sha>
@@ -23,19 +22,6 @@
     <Dependency Name="Microsoft.NETCore.App.Ref" Version="6.0.11">
       <Uri>https://dev.azure.com/dnceng/internal/_git/dotnet-runtime</Uri>
       <Sha>4437f088ec63a72bdbc05a1792307415e45d20ad</Sha>
-=======
-    <Dependency Name="VS.Redist.Common.NetCore.SharedFramework.x64.6.0" Version="6.0.11-servicing.22523.4">
-      <Uri>https://dev.azure.com/dnceng/internal/_git/dotnet-runtime</Uri>
-      <Sha>943474ca16db7c65ba6cff4a89c3ebd219dde3e5</Sha>
-    </Dependency>
-    <Dependency Name="Microsoft.NETCore.App.Runtime.win-x64" Version="6.0.11">
-      <Uri>https://dev.azure.com/dnceng/internal/_git/dotnet-runtime</Uri>
-      <Sha>943474ca16db7c65ba6cff4a89c3ebd219dde3e5</Sha>
-    </Dependency>
-    <Dependency Name="Microsoft.NETCore.App.Ref" Version="6.0.11">
-      <Uri>https://dev.azure.com/dnceng/internal/_git/dotnet-runtime</Uri>
-      <Sha>943474ca16db7c65ba6cff4a89c3ebd219dde3e5</Sha>
->>>>>>> 07356541
     </Dependency>
     <Dependency Name="System.CommandLine" Version="2.0.0-beta3.22222.1">
       <Uri>https://github.com/dotnet/command-line-api</Uri>
@@ -47,11 +33,7 @@
     </Dependency>
     <Dependency Name="Microsoft.Extensions.Logging.Abstractions" Version="6.0.3">
       <Uri>https://dev.azure.com/dnceng/internal/_git/dotnet-runtime</Uri>
-<<<<<<< HEAD
       <Sha>4437f088ec63a72bdbc05a1792307415e45d20ad</Sha>
-=======
-      <Sha>943474ca16db7c65ba6cff4a89c3ebd219dde3e5</Sha>
->>>>>>> 07356541
     </Dependency>
     <Dependency Name="Microsoft.Extensions.Logging.Console" Version="6.0.0">
       <Uri>https://github.com/dotnet/runtime</Uri>
