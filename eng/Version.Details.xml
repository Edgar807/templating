--- conflicted
+++ resolved
@@ -19,16 +19,9 @@
     </Dependency>
   </ProductDependencies>
   <ToolsetDependencies>
-<<<<<<< HEAD
-    <Dependency Name="Microsoft.DotNet.Arcade.Sdk" Version="8.0.0-beta.24376.1">
-      <Uri>https://github.com/dotnet/arcade</Uri>
-      <Sha>1e2be7464703499cf98e20536fb4da4218c8fce1</Sha>
-      <SourceBuild RepoName="arcade" ManagedOnly="true" />
-=======
     <Dependency Name="Microsoft.DotNet.Arcade.Sdk" Version="9.0.0-beta.24401.1">
       <Uri>https://github.com/dotnet/arcade</Uri>
       <Sha>a3dae8d4fd5a17c147cbecfd31e61463731ac0cc</Sha>
->>>>>>> b9f1c454
     </Dependency>
     <!-- Intermediate is necessary for source build. -->
     <Dependency Name="Microsoft.SourceBuild.Intermediate.arcade" Version="9.0.0-beta.24401.1">
