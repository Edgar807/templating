<?xml version="1.0" encoding="utf-8"?>
<Dependencies>
  <ProductDependencies>
    <!-- Intermediate is necessary for source build. -->
    <Dependency Name="Microsoft.SourceBuild.Intermediate.source-build-externals" Version="9.0.0-alpha.1.24303.2">
      <Uri>https://github.com/dotnet/source-build-externals</Uri>
      <Sha>7db00527ef8fbbe61f67e9295beebddf187efff8</Sha>
      <SourceBuild RepoName="source-build-externals" ManagedOnly="true" />
    </Dependency>
    <!-- Intermediate is necessary for source build. -->
    <Dependency Name="Microsoft.SourceBuild.Intermediate.source-build-reference-packages" Version="9.0.0-alpha.1.24304.1">
      <Uri>https://github.com/dotnet/source-build-reference-packages</Uri>
      <Sha>9ae78a4e6412926d19ba97cfed159bf9de70b538</Sha>
      <SourceBuild RepoName="source-build-reference-packages" ManagedOnly="true" />
    </Dependency>
    <Dependency Name="Microsoft.NETCore.App.Runtime.win-x64" Version="9.0.0-preview.6.24307.2">
      <Uri>https://github.com/dotnet/runtime</Uri>
      <Sha>8fac5af2b11dc98fa0504f6fd06df790164ec958</Sha>
    </Dependency>
    <Dependency Name="Microsoft.NETCore.App.Ref" Version="9.0.0-preview.6.24307.2">
      <Uri>https://github.com/dotnet/runtime</Uri>
      <Sha>8fac5af2b11dc98fa0504f6fd06df790164ec958</Sha>
    </Dependency>
    <Dependency Name="System.CommandLine" Version="2.0.0-beta4.24209.3">
      <Uri>https://github.com/dotnet/command-line-api</Uri>
      <Sha>963d34b1fb712c673bfb198133d7e988182c9ef4</Sha>
    </Dependency>
  </ProductDependencies>
  <ToolsetDependencies>
<<<<<<< HEAD
    <Dependency Name="Microsoft.DotNet.Arcade.Sdk" Version="8.0.0-beta.24311.3">
      <Uri>https://github.com/dotnet/arcade</Uri>
      <Sha>c214b6ad17aedca4fa48294d80f6c52ef2463081</Sha>
      <SourceBuild RepoName="arcade" ManagedOnly="true" />
=======
    <Dependency Name="Microsoft.DotNet.Arcade.Sdk" Version="9.0.0-beta.24312.1">
      <Uri>https://github.com/dotnet/arcade</Uri>
      <Sha>a7f9929d8dfde18489958185375b50ad49fa7a58</Sha>
>>>>>>> df696552
    </Dependency>
    <!-- Intermediate is necessary for source build. -->
    <Dependency Name="Microsoft.SourceBuild.Intermediate.arcade" Version="9.0.0-beta.24312.1">
      <Uri>https://github.com/dotnet/arcade</Uri>
      <Sha>a7f9929d8dfde18489958185375b50ad49fa7a58</Sha>
      <SourceBuild RepoName="arcade" ManagedOnly="true" />
    </Dependency>
  </ToolsetDependencies>
</Dependencies><|MERGE_RESOLUTION|>--- conflicted
+++ resolved
@@ -27,16 +27,9 @@
     </Dependency>
   </ProductDependencies>
   <ToolsetDependencies>
-<<<<<<< HEAD
-    <Dependency Name="Microsoft.DotNet.Arcade.Sdk" Version="8.0.0-beta.24311.3">
-      <Uri>https://github.com/dotnet/arcade</Uri>
-      <Sha>c214b6ad17aedca4fa48294d80f6c52ef2463081</Sha>
-      <SourceBuild RepoName="arcade" ManagedOnly="true" />
-=======
     <Dependency Name="Microsoft.DotNet.Arcade.Sdk" Version="9.0.0-beta.24312.1">
       <Uri>https://github.com/dotnet/arcade</Uri>
       <Sha>a7f9929d8dfde18489958185375b50ad49fa7a58</Sha>
->>>>>>> df696552
     </Dependency>
     <!-- Intermediate is necessary for source build. -->
     <Dependency Name="Microsoft.SourceBuild.Intermediate.arcade" Version="9.0.0-beta.24312.1">
