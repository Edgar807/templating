<?xml version="1.0" encoding="utf-8"?>
<Dependencies>
  <ProductDependencies>
    <Dependency Name="Microsoft.SourceBuild.Intermediate.source-build" Version="0.1.0-alpha.1.21414.1">
      <Uri>https://github.com/dotnet/source-build</Uri>
      <Sha>9f7871c5ed666bceeaf85832466d152e46a15024</Sha>
      <SourceBuild RepoName="source-build" ManagedOnly="true" />
    </Dependency>
    <Dependency Name="Microsoft.SourceBuild.Intermediate.source-build-reference-packages" Version="5.0.0-alpha.1.20473.1">
      <Uri>https://github.com/dotnet/source-build-reference-packages</Uri>
      <Sha>def2e2c6dc5064319250e2868a041a3dc07f9579</Sha>
      <SourceBuild RepoName="source-build-reference-packages" ManagedOnly="true" />
    </Dependency>
<<<<<<< HEAD
    <Dependency Name="VS.Redist.Common.NetCore.SharedFramework.x64.6.0" Version="6.0.9-servicing.22415.12">
      <Uri>https://dev.azure.com/dnceng/internal/_git/dotnet-runtime</Uri>
      <Sha>b114055b16ac8213ce47891aae7de2f7ccda93ab</Sha>
    </Dependency>
    <Dependency Name="Microsoft.NETCore.App.Runtime.win-x64" Version="6.0.9">
      <Uri>https://dev.azure.com/dnceng/internal/_git/dotnet-runtime</Uri>
      <Sha>b114055b16ac8213ce47891aae7de2f7ccda93ab</Sha>
    </Dependency>
    <Dependency Name="Microsoft.NETCore.App.Ref" Version="6.0.9">
      <Uri>https://dev.azure.com/dnceng/internal/_git/dotnet-runtime</Uri>
      <Sha>b114055b16ac8213ce47891aae7de2f7ccda93ab</Sha>
=======
    <Dependency Name="VS.Redist.Common.NetCore.SharedFramework.x64.6.0" Version="6.0.8-servicing.22363.6">
      <Uri>https://dev.azure.com/dnceng/internal/_git/dotnet-runtime</Uri>
      <Sha>55fb7ef977e7d120dc12f0960edcff0739d7ee0e</Sha>
    </Dependency>
    <Dependency Name="Microsoft.NETCore.App.Runtime.win-x64" Version="6.0.8">
      <Uri>https://dev.azure.com/dnceng/internal/_git/dotnet-runtime</Uri>
      <Sha>55fb7ef977e7d120dc12f0960edcff0739d7ee0e</Sha>
    </Dependency>
    <Dependency Name="Microsoft.NETCore.App.Ref" Version="6.0.8">
      <Uri>https://dev.azure.com/dnceng/internal/_git/dotnet-runtime</Uri>
      <Sha>55fb7ef977e7d120dc12f0960edcff0739d7ee0e</Sha>
>>>>>>> 5a5fe034
    </Dependency>
    <Dependency Name="System.CommandLine" Version="2.0.0-beta1.21406.1">
      <Uri>https://github.com/dotnet/command-line-api</Uri>
      <Sha>27d86d37b34973e24d273d6d3ee00e8ee78e11de</Sha>
    </Dependency>
    <Dependency Name="Microsoft.Extensions.Logging" Version="6.0.0">
      <Uri>https://github.com/dotnet/runtime</Uri>
      <Sha>4822e3c3aa77eb82b2fb33c9321f923cf11ddde6</Sha>
    </Dependency>
    <Dependency Name="Microsoft.Extensions.Logging.Abstractions" Version="6.0.2">
      <Uri>https://dev.azure.com/dnceng/internal/_git/dotnet-runtime</Uri>
      <Sha>b114055b16ac8213ce47891aae7de2f7ccda93ab</Sha>
    </Dependency>
    <Dependency Name="Microsoft.Extensions.Logging.Console" Version="6.0.0">
      <Uri>https://github.com/dotnet/runtime</Uri>
      <Sha>4822e3c3aa77eb82b2fb33c9321f923cf11ddde6</Sha>
    </Dependency>
    <Dependency Name="NuGet.Credentials" Version="6.0.0">
      <Uri>https://github.com/nuget/nuget.client</Uri>
      <Sha>078701b97eeef2283c1f4605032b5bcf55a80653</Sha>
    </Dependency>
    <Dependency Name="NuGet.Configuration" Version="6.0.0">
      <Uri>https://github.com/nuget/nuget.client</Uri>
      <Sha>078701b97eeef2283c1f4605032b5bcf55a80653</Sha>
    </Dependency>
    <Dependency Name="NuGet.Protocol" Version="6.0.0">
      <Uri>https://github.com/nuget/nuget.client</Uri>
      <Sha>078701b97eeef2283c1f4605032b5bcf55a80653</Sha>
    </Dependency>
    <Dependency Name="Microsoft.DotNet.Cli.CommandLine" Version="1.0.0-preview.19208.1">
      <Uri>https://github.com/dotnet/clicommandlineparser</Uri>
      <Sha />
    </Dependency>
  </ProductDependencies>
  <ToolsetDependencies>
    <Dependency Name="Microsoft.DotNet.Arcade.Sdk" Version="6.0.0-beta.22412.2">
      <Uri>https://github.com/dotnet/arcade</Uri>
      <Sha>41323ecb0b2312980381bfdbb75afd2dae2b266b</Sha>
      <SourceBuild RepoName="arcade" ManagedOnly="true" />
    </Dependency>
  </ToolsetDependencies>
</Dependencies><|MERGE_RESOLUTION|>--- conflicted
+++ resolved
@@ -11,7 +11,6 @@
       <Sha>def2e2c6dc5064319250e2868a041a3dc07f9579</Sha>
       <SourceBuild RepoName="source-build-reference-packages" ManagedOnly="true" />
     </Dependency>
-<<<<<<< HEAD
     <Dependency Name="VS.Redist.Common.NetCore.SharedFramework.x64.6.0" Version="6.0.9-servicing.22415.12">
       <Uri>https://dev.azure.com/dnceng/internal/_git/dotnet-runtime</Uri>
       <Sha>b114055b16ac8213ce47891aae7de2f7ccda93ab</Sha>
@@ -23,19 +22,6 @@
     <Dependency Name="Microsoft.NETCore.App.Ref" Version="6.0.9">
       <Uri>https://dev.azure.com/dnceng/internal/_git/dotnet-runtime</Uri>
       <Sha>b114055b16ac8213ce47891aae7de2f7ccda93ab</Sha>
-=======
-    <Dependency Name="VS.Redist.Common.NetCore.SharedFramework.x64.6.0" Version="6.0.8-servicing.22363.6">
-      <Uri>https://dev.azure.com/dnceng/internal/_git/dotnet-runtime</Uri>
-      <Sha>55fb7ef977e7d120dc12f0960edcff0739d7ee0e</Sha>
-    </Dependency>
-    <Dependency Name="Microsoft.NETCore.App.Runtime.win-x64" Version="6.0.8">
-      <Uri>https://dev.azure.com/dnceng/internal/_git/dotnet-runtime</Uri>
-      <Sha>55fb7ef977e7d120dc12f0960edcff0739d7ee0e</Sha>
-    </Dependency>
-    <Dependency Name="Microsoft.NETCore.App.Ref" Version="6.0.8">
-      <Uri>https://dev.azure.com/dnceng/internal/_git/dotnet-runtime</Uri>
-      <Sha>55fb7ef977e7d120dc12f0960edcff0739d7ee0e</Sha>
->>>>>>> 5a5fe034
     </Dependency>
     <Dependency Name="System.CommandLine" Version="2.0.0-beta1.21406.1">
       <Uri>https://github.com/dotnet/command-line-api</Uri>
