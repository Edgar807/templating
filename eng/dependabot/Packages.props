<Project>

  <!-- Packages in this file have versions updated periodically by Dependabot. Versions managed by Darc/Maestro should be in ..\Package.props. -->

  <ItemGroup>
    <PackageReference Update="System.Diagnostics.Process" Version="4.3.0" />
    <PackageReference Update="System.IO.Compression" Version="4.3.0" />
    <PackageReference Update="System.Runtime.Loader" Version="4.3.0" />
    <PackageReference Update="Microsoft.Build.Framework" Version="17.8.3" />
    <PackageReference Update="Microsoft.Build.Utilities.Core" Version="17.8.3" />
    <PackageReference Update="Newtonsoft.Json" Version="13.0.3" />
    <PackageReference Update="Microsoft.Extensions.Logging" Version="8.0.0" />
    <PackageReference Update="Microsoft.Extensions.Logging.Console" Version="8.0.0" />
    <PackageReference Update="Microsoft.Extensions.Logging.Abstractions" Version="8.0.0" />
    <PackageReference Update="NuGet.Configuration" Version="6.8.0" />
    <PackageReference Update="NuGet.Credentials" Version="6.8.0" />
    <PackageReference Update="NuGet.Protocol" Version="6.8.0" />

    <!--Analyzers-->
    <PackageReference Update="Microsoft.CodeAnalysis.PublicApiAnalyzers" Version="3.3.4" />
    <PackageReference Update="StyleCop.Analyzers" Version="1.2.0-beta.507" />

    <!--Test dependencies-->
    <PackageReference Update="FakeItEasy" Version="8.0.0" />
    <PackageReference Update="FluentAssertions" Version="6.12.0" />
    <PackageReference Update="Microsoft.NET.Test.Sdk" Version="17.8.0" />
    <PackageReference Update="xunit.abstractions" Version="2.0.3" />
    <PackageReference Update="Newtonsoft.Json.Schema" Version="3.0.15" />
<<<<<<< HEAD
    <PackageReference Update="Verify.XUnit" Version="22.5.0" />
    <PackageReference Update="Verify.DiffPlex" Version="2.2.1" />
=======
    <PackageReference Update="Verify.XUnit" Version="22.1.4" />
    <PackageReference Update="Verify.DiffPlex" Version="2.3.0" />
>>>>>>> 0e16fdab
  </ItemGroup>
</Project><|MERGE_RESOLUTION|>--- conflicted
+++ resolved
@@ -26,12 +26,5 @@
     <PackageReference Update="Microsoft.NET.Test.Sdk" Version="17.8.0" />
     <PackageReference Update="xunit.abstractions" Version="2.0.3" />
     <PackageReference Update="Newtonsoft.Json.Schema" Version="3.0.15" />
-<<<<<<< HEAD
-    <PackageReference Update="Verify.XUnit" Version="22.5.0" />
-    <PackageReference Update="Verify.DiffPlex" Version="2.2.1" />
-=======
-    <PackageReference Update="Verify.XUnit" Version="22.1.4" />
     <PackageReference Update="Verify.DiffPlex" Version="2.3.0" />
->>>>>>> 0e16fdab
-  </ItemGroup>
-</Project>+  </ItemGroup>