--- conflicted
+++ resolved
@@ -11,17 +11,10 @@
     <PackageReference Update="Newtonsoft.Json" Version="13.0.1" />
     <PackageReference Update="Microsoft.Extensions.Logging" Version="7.0.0" />
     <PackageReference Update="Microsoft.Extensions.Logging.Console" Version="6.0.0" />
-<<<<<<< HEAD
-    <PackageReference Update="Microsoft.Extensions.Logging.Abstractions" Version="7.0.0" />
+    <PackageReference Update="Microsoft.Extensions.Logging.Abstractions" Version="7.0.1" />
     <PackageReference Update="NuGet.Configuration" Version="6.6.1" />
     <PackageReference Update="NuGet.Credentials" Version="6.6.1" />
     <PackageReference Update="NuGet.Protocol" Version="6.6.1" />
-=======
-    <PackageReference Update="Microsoft.Extensions.Logging.Abstractions" Version="7.0.1" />
-    <PackageReference Update="NuGet.Configuration" Version="6.6.0" />
-    <PackageReference Update="NuGet.Credentials" Version="6.6.0" />
-    <PackageReference Update="NuGet.Protocol" Version="6.6.0" />
->>>>>>> 5279ae9f
 
     <!--Analyzers-->
     <PackageReference Update="Microsoft.CodeAnalysis.PublicApiAnalyzers" Version="3.3.4" />
