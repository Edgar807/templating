--- conflicted
+++ resolved
@@ -281,11 +281,7 @@
             scriptPath: $(Build.SourcesDirectory)/eng/common/post-build/publish-using-darc.ps1
             arguments: -BuildId $(BARBuildId) 
               -PublishingInfraVersion ${{ parameters.publishingInfraVersion }}
-<<<<<<< HEAD
-              -AzdoToken '$(publishing-dnceng-devdiv-code-r-build-re)'
-=======
               -AzdoToken '$(System.AccessToken)'
->>>>>>> 19ed9a19
               -WaitPublishingFinish true
               -ArtifactsPublishingAdditionalParameters '${{ parameters.artifactsPublishingAdditionalParameters }}'
               -SymbolPublishingAdditionalParameters '${{ parameters.symbolPublishingAdditionalParameters }}'