--- conflicted
+++ resolved
@@ -55,10 +55,7 @@
           /p:ManifestsPath='$(Build.StagingDirectory)/Download/AssetManifests'
           /p:BuildAssetRegistryToken=$(MaestroAccessToken)
           /p:MaestroApiEndpoint=https://maestro-prod.westus2.cloudapp.azure.com
-<<<<<<< HEAD
-=======
           /p:PublishUsingPipelines=${{ parameters.publishUsingPipelines }}
->>>>>>> 1b8d42e5
           /p:Configuration=$(_BuildConfig)
       condition: ${{ parameters.condition }}
       continueOnError: ${{ parameters.continueOnError }}
